--- conflicted
+++ resolved
@@ -91,15 +91,8 @@
         # What if sino overruns the size of data?
         if sino[1] - sino[0] > proj.shape[1]:
             log.warning("  *** Chunk size > remaining data size.")
-<<<<<<< HEAD
-            sino = [sino[0], sino[0] + proj.shape[1]]        
-        
-        # apply all preprocessing functions
-=======
             sino = [sino[0], sino[0] + proj.shape[1]]
-
         # Apply all preprocessing functions
->>>>>>> 2bf0abdb
         data = prep.all(proj, flat, dark, params, sino)
         # unpad after phase retrieval
         if params.retrieve_phase_method == "paganin":
